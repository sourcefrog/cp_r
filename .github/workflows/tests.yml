--- conflicted
+++ resolved
@@ -19,14 +19,15 @@
     strategy:
       matrix:
         os: [macOS-latest, ubuntu-latest, windows-latest]
-<<<<<<< HEAD
-=======
         version: [stable, nightly, "1.63"]
 
->>>>>>> 901760f7
     runs-on: ${{ matrix.os }}
     steps:
       - uses: actions/checkout@v2
+      - uses: dtolnay/rust-toolchain@master
+        with:
+          toolchain: ${{ matrix.version }}
+          components: rustfmt
       - name: Show Cargo and rustc version
         run: |
           cargo --version
@@ -42,25 +43,9 @@
         os: [macOS-latest, ubuntu-latest, windows-latest]
     runs-on: ${{ matrix.os }}
     steps:
-<<<<<<< HEAD
       - uses: actions/checkout@v4
       - uses: dtolnay/rust-toolchain@nightly
       - uses: Swatinem/rust-cache@v2
       - run: cargo +nightly -Zdirect-minimal-versions update
       - run: cargo build --all-targets
-      - run: cargo test
-=======
-      - uses: actions/checkout@v2
-      - uses: dtolnay/rust-toolchain@master
-        with:
-          toolchain: ${{ matrix.version }}
-          components: rustfmt
-      - name: Show Cargo and rustc version
-        run: |
-          cargo --version
-          rustc --version
-      - name: Build
-        run: cargo build --all-targets
-      - name: Test
-        run: cargo test
->>>>>>> 901760f7
+      - run: cargo test